<<<<<<< HEAD
/* WeatherPanel.css - Redesigned weather panel to match target design */

.weather-panel {
  width: 100%;
  height: 100%;
  background: #1a237e;
=======
/* WeatherPanel.css - Professional weather panel styles for 192x288 pixel panel */

.weather-panel {
  width: 192px; /* Fixed width for exact panel size */
  height: 288px; /* Fixed height for exact panel size */
  background: linear-gradient(135deg, #1e3a5f 0%, #2c5282 50%, #1a365d 100%);
>>>>>>> 1d106405
  padding: 0;
  border: none;
  display: flex;
  flex-direction: column;
  position: relative;
  cursor: pointer;
  font-family: "Segoe UI", Tahoma, Geneva, Verdana, sans-serif;
  color: white;
  overflow: hidden;
  box-sizing: border-box;
}

.weather-panel.unified {
  background: #1a237e;
}

/* Redesigned Weather Panel */
.weather-panel-redesigned {
  width: 100%;
  height: 100%;
  background: #1a237e;
  color: white;
  position: relative;
  overflow: hidden;
  cursor: pointer;
  font-family: "Segoe UI", Tahoma, Geneva, Verdana, sans-serif;
  display: flex;
  flex-direction: column;
  padding: 12px;
  box-sizing: border-box;
}

<<<<<<< HEAD
/* Header section */
.weather-panel-header {
  text-align: center;
  margin-bottom: 16px;
}

.city-name-title {
  font-size: 16px;
=======
/* Header section - Optimized for 192px width */
.weather-header {
  background: rgba(0, 0, 0, 0.3);
  padding: 4px 8px; /* Reduced padding for smaller panel */
  position: relative;
  width: 192px;
  box-sizing: border-box;
  z-index: 2;
}

.city-name {
  font-size: 12px; /* Reduced from 16px for 192px width */
>>>>>>> 1d106405
  font-weight: bold;
  color: white;
<<<<<<< HEAD
  letter-spacing: 1px;
}

/* Main weather section with icon and temperature */
.weather-main-section {
  display: flex;
  align-items: center;
  justify-content: center;
  gap: 20px;
  margin-bottom: 20px;
=======
  text-shadow: 0 2px 4px rgba(0, 0, 0, 0.8);
  letter-spacing: 0.5px; /* Slightly reduced */
}

.connection-indicator {
  position: absolute;
  top: 8px;
  right: 12px;
  width: 8px;
  height: 8px;
  border-radius: 50%;
  background-color: #ff0000;
  z-index: 3;
}

.connection-indicator.connected {
  background-color: #00ff00;
}

.connection-indicator.error {
  background-color: #ff0000;
  animation: blink 1s infinite;
}

.connection-indicator.offline {
  background-color: #888888;
}

/* Unified content layout - optimized for 192x288 panel */
.weather-unified-content {
  flex: 1;
  padding: 8px; /* Reduced padding for smaller panel */
  display: flex;
  flex-direction: column;
  gap: 6px; /* Reduced gap */
  position: relative;
  z-index: 2;
}

/* Main weather display - temperature and icon (optimized for 192px width) */
.weather-main-display {
  display: flex;
  align-items: center;
  justify-content: center;
  gap: 8px; /* Reduced gap for smaller panel */
  margin-bottom: 4px;
>>>>>>> 1d106405
}

.weather-icon-container {
  flex-shrink: 0;
}

<<<<<<< HEAD
.weather-icon-display {
  width: 80px;
  height: 80px;
=======
.weather-icon-svg {
  width: 50px; /* Reduced from 80px for 192px width */
  height: 50px; /* Reduced from 80px for 192px width */
>>>>>>> 1d106405
  display: flex;
  align-items: center;
  justify-content: center;
  filter: sepia(100%) saturate(200%) hue-rotate(30deg) brightness(1.3);
}

.weather-icon-display svg {
  width: 100%;
  height: 100%;
}

.temperature-display {
  text-align: left;
}

<<<<<<< HEAD
.main-temp {
  font-size: 48px;
=======
.temperature-main {
  text-align: center;
}

.temp-value {
  font-size: 32px; /* Reduced from 48px for 192px width */
>>>>>>> 1d106405
  font-weight: bold;
  line-height: 1;
  color: white;
}

<<<<<<< HEAD
.feels-like-temp {
  font-size: 18px;
  color: white;
  margin-top: 4px;
  opacity: 0.9;
=======
.temp-feels {
  font-size: 12px; /* Reduced from 18px for 192px width */
  color: #ffffff;
  opacity: 0.9;
  text-shadow: 0 2px 4px rgba(0, 0, 0, 0.8);
  margin-top: 2px;
>>>>>>> 1d106405
}

/* Weather data grid */
.weather-data-grid {
  flex: 1;
  display: flex;
  flex-direction: column;
  gap: 16px;
  margin-bottom: 20px;
}

.weather-data-row {
  display: flex;
  justify-content: space-between;
  align-items: center;
  padding: 0 4px;
}

<<<<<<< HEAD
.data-label {
=======
.measure-label {
  font-size: 14px;
  color: #ffffff;
  opacity: 0.9;
  text-shadow: 0 1px 2px rgba(0, 0, 0, 0.8);
}

.measure-value {
>>>>>>> 1d106405
  font-size: 14px;
  font-weight: 500;
  color: white;
}

.data-value {
  font-size: 20px;
  font-weight: bold;
  color: white;
  display: flex;
  align-items: baseline;
  gap: 2px;
}

<<<<<<< HEAD
.data-unit {
  font-size: 11px;
=======
.device-label {
  font-size: 14px;
  color: #ffffff;
  opacity: 0.9;
  text-shadow: 0 1px 2px rgba(0, 0, 0, 0.8);
}

.device-value {
  font-size: 13px;
  font-weight: bold;
  color: #ffffff;
  text-shadow: 0 1px 3px rgba(0, 0, 0, 0.8);
}

.unit {
  font-size: 9px;
>>>>>>> 1d106405
  font-weight: normal;
  opacity: 0.8;
}

/* Air quality section */
.weather-air-quality {
  display: flex;
  flex-direction: column;
  align-items: center;
  gap: 8px;
  margin-top: auto;
}

.air-quality-label {
  font-size: 12px;
  color: white;
  text-align: center;
}

.air-quality-status {
  background-color: #4caf50;
  color: white;
  font-size: 14px;
  font-weight: bold;
  padding: 6px 16px;
  border-radius: 16px;
  letter-spacing: 1px;
}

<<<<<<< HEAD
/* Weather Alert Banner */
.weather-alert-warning {
  position: absolute;
  bottom: 0;
  left: 0;
  right: 0;
  background: linear-gradient(135deg, #dc2626, #b91c1c);
  color: white;
  display: flex;
  align-items: center;
  justify-content: center;
  gap: 12px;
  padding: 12px 16px;
  font-weight: bold;
  text-transform: uppercase;
  letter-spacing: 1px;
  box-shadow: 0 4px 12px rgba(220, 38, 38, 0.4);
  animation: alertPulse 2s infinite;
  z-index: 3;
}

.alert-warning-icon {
  background: #fbbf24;
  color: #dc2626;
  width: 24px;
  height: 24px;
  border-radius: 50%;
  display: flex;
  align-items: center;
  justify-content: center;
  font-size: 16px;
  font-weight: bold;
  flex-shrink: 0;
}

.alert-warning-text {
  font-size: 16px;
  flex: 1;
  text-align: center;
}

/* Loading and Error States */
.weather-panel-redesigned.loading {
=======
/* Loading states */
.weather-panel.loading {
>>>>>>> 1d106405
  justify-content: center;
  align-items: center;
}

.weather-loading {
  display: flex;
  flex-direction: column;
  align-items: center;
  gap: 8px;
}

.loading-text {
  font-size: 14px;
  color: white;
}

.weather-panel-redesigned.error {
  justify-content: center;
  align-items: center;
}

.weather-error {
  display: flex;
  flex-direction: column;
  align-items: center;
  gap: 8px;
}

.error-text {
  font-size: 14px;
  color: white;
  text-align: center;
}

/* Refresh overlay */
.weather-refresh-overlay {
  position: absolute;
  top: 0;
  left: 0;
  right: 0;
  bottom: 0;
  background: rgba(26, 35, 126, 0.8);
  display: flex;
  align-items: center;
  justify-content: center;
  z-index: 10;
  -webkit-backdrop-filter: blur(2px);
  backdrop-filter: blur(2px);
}

.refresh-spinner {
  width: 20px;
  height: 20px;
  border: 2px solid rgba(255, 255, 255, 0.3);
  border-top: 2px solid white;
  border-radius: 50%;
  animation: spin 1s linear infinite;
}

/* Animations */
@keyframes spin {
  0% {
    transform: rotate(0deg);
  }
  100% {
    transform: rotate(360deg);
  }
}

@keyframes blink {
  0%,
  50% {
    opacity: 1;
  }
  51%,
  100% {
    opacity: 0.3;
  }
}

@keyframes pulse {
  0% {
    opacity: 1;
  }
  50% {
    opacity: 0.6;
  }
  100% {
    opacity: 1;
  }
}

<<<<<<< HEAD
@keyframes alertPulse {
  0%,
  100% {
    transform: scale(1);
    box-shadow: 0 2px 8px rgba(220, 38, 38, 0.4);
  }
  50% {
    transform: scale(1.02);
    box-shadow: 0 4px 12px rgba(220, 38, 38, 0.6);
=======
/* Specific adjustments for 192x288 weather panel */
@media (max-width: 192px) {
  .temp-value {
    font-size: 28px; /* Further reduced for narrow panel */
  }

  .weather-icon-svg {
    width: 40px; /* Further reduced for narrow panel */
    height: 40px;
  }

  .weather-measurements-grid {
    grid-template-columns: repeat(2, minmax(0, 1fr));
    gap: 4px;
  }

  .device-grid {
    grid-template-columns: 1fr;
    gap: 4px;
  }

  .alert-text-large {
    font-size: 10px;
  }

  .weather-unified-content {
    padding: 6px;
    gap: 4px;
>>>>>>> 1d106405
  }

  .city-name {
    font-size: 10px;
  }
}

/* Default optimizations for our 192px width panel */
.weather-measurements-grid {
  display: grid;
  grid-template-columns: repeat(2, minmax(0, 1fr));
  gap: 6px;
  margin-bottom: 10px;
}

.device-grid {
  display: grid;
  grid-template-columns: 1fr; /* Single column for narrow width */
  gap: 4px;
}<|MERGE_RESOLUTION|>--- conflicted
+++ resolved
@@ -1,18 +1,8 @@
-<<<<<<< HEAD
-/* WeatherPanel.css - Redesigned weather panel to match target design */
+/* WeatherPanel.css - Professional weather panel styles for 384x384 LED screen */
 
 .weather-panel {
-  width: 100%;
-  height: 100%;
-  background: #1a237e;
-=======
-/* WeatherPanel.css - Professional weather panel styles for 192x288 pixel panel */
-
-.weather-panel {
-  width: 192px; /* Fixed width for exact panel size */
-  height: 288px; /* Fixed height for exact panel size */
+  flex: 1;
   background: linear-gradient(135deg, #1e3a5f 0%, #2c5282 50%, #1a365d 100%);
->>>>>>> 1d106405
   padding: 0;
   border: none;
   display: flex;
@@ -45,45 +35,22 @@
   box-sizing: border-box;
 }
 
-<<<<<<< HEAD
 /* Header section */
-.weather-panel-header {
-  text-align: center;
-  margin-bottom: 16px;
-}
-
-.city-name-title {
-  font-size: 16px;
-=======
-/* Header section - Optimized for 192px width */
 .weather-header {
   background: rgba(0, 0, 0, 0.3);
-  padding: 4px 8px; /* Reduced padding for smaller panel */
+  padding: 8px 12px;
   position: relative;
-  width: 192px;
+  width: 100%;
   box-sizing: border-box;
   z-index: 2;
 }
 
 .city-name {
-  font-size: 12px; /* Reduced from 16px for 192px width */
->>>>>>> 1d106405
-  font-weight: bold;
-  color: white;
-<<<<<<< HEAD
+  font-size: 16px;
+  font-weight: bold;
+  color: white;
+  text-shadow: 0 2px 4px rgba(0, 0, 0, 0.8);
   letter-spacing: 1px;
-}
-
-/* Main weather section with icon and temperature */
-.weather-main-section {
-  display: flex;
-  align-items: center;
-  justify-content: center;
-  gap: 20px;
-  margin-bottom: 20px;
-=======
-  text-shadow: 0 2px 4px rgba(0, 0, 0, 0.8);
-  letter-spacing: 0.5px; /* Slightly reduced */
 }
 
 .connection-indicator {
@@ -110,40 +77,33 @@
   background-color: #888888;
 }
 
-/* Unified content layout - optimized for 192x288 panel */
+/* Unified content layout - single integrated block */
 .weather-unified-content {
   flex: 1;
-  padding: 8px; /* Reduced padding for smaller panel */
-  display: flex;
-  flex-direction: column;
-  gap: 6px; /* Reduced gap */
+  padding: 16px;
+  display: flex;
+  flex-direction: column;
+  gap: 12px;
   position: relative;
   z-index: 2;
 }
 
-/* Main weather display - temperature and icon (optimized for 192px width) */
+/* Main weather display - temperature and icon */
 .weather-main-display {
   display: flex;
   align-items: center;
   justify-content: center;
-  gap: 8px; /* Reduced gap for smaller panel */
-  margin-bottom: 4px;
->>>>>>> 1d106405
+  gap: 16px;
+  margin-bottom: 8px;
 }
 
 .weather-icon-container {
   flex-shrink: 0;
 }
 
-<<<<<<< HEAD
-.weather-icon-display {
+.weather-icon-svg {
   width: 80px;
   height: 80px;
-=======
-.weather-icon-svg {
-  width: 50px; /* Reduced from 80px for 192px width */
-  height: 50px; /* Reduced from 80px for 192px width */
->>>>>>> 1d106405
   display: flex;
   align-items: center;
   justify-content: center;
@@ -159,36 +119,19 @@
   text-align: left;
 }
 
-<<<<<<< HEAD
-.main-temp {
+.temp-value {
   font-size: 48px;
-=======
-.temperature-main {
-  text-align: center;
-}
-
-.temp-value {
-  font-size: 32px; /* Reduced from 48px for 192px width */
->>>>>>> 1d106405
   font-weight: bold;
   line-height: 1;
   color: white;
 }
 
-<<<<<<< HEAD
-.feels-like-temp {
+.temp-feels {
   font-size: 18px;
-  color: white;
-  margin-top: 4px;
-  opacity: 0.9;
-=======
-.temp-feels {
-  font-size: 12px; /* Reduced from 18px for 192px width */
   color: #ffffff;
   opacity: 0.9;
   text-shadow: 0 2px 4px rgba(0, 0, 0, 0.8);
-  margin-top: 2px;
->>>>>>> 1d106405
+  margin-top: 4px;
 }
 
 /* Weather data grid */
@@ -207,18 +150,14 @@
   padding: 0 4px;
 }
 
-<<<<<<< HEAD
-.data-label {
-=======
 .measure-label {
-  font-size: 14px;
+  font-size: 12px;
   color: #ffffff;
   opacity: 0.9;
   text-shadow: 0 1px 2px rgba(0, 0, 0, 0.8);
 }
 
 .measure-value {
->>>>>>> 1d106405
   font-size: 14px;
   font-weight: 500;
   color: white;
@@ -233,12 +172,8 @@
   gap: 2px;
 }
 
-<<<<<<< HEAD
-.data-unit {
+.device-label {
   font-size: 11px;
-=======
-.device-label {
-  font-size: 14px;
   color: #ffffff;
   opacity: 0.9;
   text-shadow: 0 1px 2px rgba(0, 0, 0, 0.8);
@@ -253,7 +188,6 @@
 
 .unit {
   font-size: 9px;
->>>>>>> 1d106405
   font-weight: normal;
   opacity: 0.8;
 }
@@ -283,15 +217,14 @@
   letter-spacing: 1px;
 }
 
-<<<<<<< HEAD
-/* Weather Alert Banner */
-.weather-alert-warning {
+/* Weather Alert Banner - matches the red banner design */
+.weather-alert-banner {
   position: absolute;
-  bottom: 0;
+  bottom: 60px;
   left: 0;
   right: 0;
   background: linear-gradient(135deg, #dc2626, #b91c1c);
-  color: white;
+  color: #ffffff;
   display: flex;
   align-items: center;
   justify-content: center;
@@ -305,7 +238,7 @@
   z-index: 3;
 }
 
-.alert-warning-icon {
+.alert-icon-warning {
   background: #fbbf24;
   color: #dc2626;
   width: 24px;
@@ -316,21 +249,19 @@
   justify-content: center;
   font-size: 16px;
   font-weight: bold;
+  text-shadow: none;
   flex-shrink: 0;
 }
 
-.alert-warning-text {
+.alert-text-large {
   font-size: 16px;
+  text-shadow: 0 2px 4px rgba(0, 0, 0, 0.3);
   flex: 1;
   text-align: center;
 }
 
 /* Loading and Error States */
 .weather-panel-redesigned.loading {
-=======
-/* Loading states */
-.weather-panel.loading {
->>>>>>> 1d106405
   justify-content: center;
   align-items: center;
 }
@@ -423,50 +354,57 @@
   }
 }
 
-<<<<<<< HEAD
 @keyframes alertPulse {
   0%,
   100% {
     transform: scale(1);
-    box-shadow: 0 2px 8px rgba(220, 38, 38, 0.4);
+    box-shadow: 0 2px 8px rgba(255, 68, 68, 0.4);
   }
   50% {
     transform: scale(1.02);
-    box-shadow: 0 4px 12px rgba(220, 38, 38, 0.6);
-=======
-/* Specific adjustments for 192x288 weather panel */
-@media (max-width: 192px) {
+    box-shadow: 0 4px 12px rgba(255, 68, 68, 0.6);
+  }
+}
+
+@keyframes alertBlink {
+  0%,
+  50% {
+    opacity: 1;
+  }
+  51%,
+  100% {
+    opacity: 0.5;
+  }
+}
+
+/* Responsive adjustments for 384x384 screen */
+@media (max-width: 384px) {
   .temp-value {
-    font-size: 28px; /* Further reduced for narrow panel */
+    font-size: 36px;
   }
 
   .weather-icon-svg {
-    width: 40px; /* Further reduced for narrow panel */
-    height: 40px;
+    width: 60px;
+    height: 60px;
   }
 
   .weather-measurements-grid {
-    grid-template-columns: repeat(2, minmax(0, 1fr));
-    gap: 4px;
+    grid-template-columns: 1fr;
+    gap: 6px;
   }
 
   .device-grid {
     grid-template-columns: 1fr;
-    gap: 4px;
+    gap: 6px;
   }
 
   .alert-text-large {
-    font-size: 10px;
+    font-size: 14px;
   }
 
   .weather-unified-content {
-    padding: 6px;
-    gap: 4px;
->>>>>>> 1d106405
-  }
-
-  .city-name {
-    font-size: 10px;
+    padding: 12px;
+    gap: 8px;
   }
 }
 
