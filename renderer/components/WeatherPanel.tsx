--- conflicted
+++ resolved
@@ -370,11 +370,10 @@
             dangerouslySetInnerHTML={{ __html: weatherIcon }}
           />
         </div>
-<<<<<<< HEAD
         <div className="temperature-display">
           <div className="main-temp">{weatherData.temperature.toFixed(1)}</div>
           <div className="feels-like-temp">- {weatherData.feelsLike}°</div>
-=======
+        </div>
 
         {/* Integrated measurements grid */}
         <div className="weather-measurements-grid">
@@ -389,28 +388,14 @@
             </span>
           </div>
           <div className="measure-item">
-            <span className="measure-label">UV</span>
-            <span className="measure-value">
-              {getUVLevel(weatherData.uvIndex)}
+            <span className="measure-label">
+              UV {getUVLevel(weatherData.uvIndex)}
             </span>
           </div>
           <div className="measure-item">
             <span className="measure-label">Gió</span>
             <span className="measure-value">{weatherData.windSpeed} km/h</span>
           </div>
->>>>>>> 1d106405
-        </div>
-      </div>
-
-      {/* Weather measurements grid */}
-      <div className="weather-data-grid">
-        <div className="weather-data-row">
-          <span className="data-label">Độ ẩm</span>
-          <span className="data-value">{weatherData.humidity}%</span>
-        </div>
-        <div className="weather-data-row">
-          <span className="data-label">Mưa</span>
-          <span className="data-value">{weatherData.rainProbability}%</span>
         </div>
         <div className="weather-data-row">
           <span className="data-label">PM2.5</span>
@@ -428,7 +413,6 @@
         </div>
       </div>
 
-<<<<<<< HEAD
       {/* Air quality status */}
       <div className="weather-air-quality">
         <div className="air-quality-label">Chất lượng không khí: Tốt</div>
@@ -439,14 +423,12 @@
       {(weatherData.rainProbability > 70 ||
         weatherData.weatherCondition.includes("mưa to") ||
         weatherData.weatherCondition.includes("dông")) && (
-        <div className="weather-alert-warning">
-          <div className="alert-warning-icon">!</div>
-          <div className="alert-warning-text">CẢNH BÁO MƯA LỚN</div>
+        <div className="weather-alert-banner">
+          <div className="alert-icon-warning">!</div>
+          <div className="alert-text-large">CẢNH BÁO MƯA LỚN</div>
         </div>
       )}
 
-=======
->>>>>>> 1d106405
       {/* Loading overlay for refresh */}
       {isLoading && (
         <div className="weather-refresh-overlay">
