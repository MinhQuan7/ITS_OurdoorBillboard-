// app-built.js - Generated bundle from TypeScript components
// This replaces the old app.js with real API integration

// Import React from CDN (already loaded in HTML)
const { useState, useEffect } = React;

// Weather Icons System
const WeatherIcons = {
  CLEAR_DAY: `<svg viewBox="0 0 64 64" fill="currentColor">
    <circle cx="32" cy="32" r="10" fill="#FFD700" stroke="#FFA500" stroke-width="2"/>
    <g stroke="#FFD700" stroke-width="3" stroke-linecap="round">
      <line x1="32" y1="8" x2="32" y2="16"/>
      <line x1="32" y1="48" x2="32" y2="56"/>
      <line x1="13.86" y1="13.86" x2="19.44" y2="19.44"/>
      <line x1="44.56" y1="44.56" x2="50.14" y2="50.14"/>
      <line x1="8" y1="32" x2="16" y2="32"/>
      <line x1="48" y1="32" x2="56" y2="32"/>
      <line x1="13.86" y1="50.14" x2="19.44" y2="44.56"/>
      <line x1="44.56" y1="19.44" x2="50.14" y2="13.86"/>
    </g>
  </svg>`,
  PARTLY_CLOUDY: `<svg viewBox="0 0 64 64" fill="currentColor">
    <circle cx="20" cy="20" r="6" fill="#FFD700" stroke="#FFA500" stroke-width="2"/>
    <path d="M44 28c4 0 8 3 8 7s-4 7-8 7H20c-5 0-9-4-9-9s4-9 9-9c1 0 2 0 3 1 2-6 8-10 15-10 8 0 15 6 15 14v-1z" fill="#B0C4DE" stroke="#87CEEB" stroke-width="1"/>
  </svg>`,
  CLOUDY: `<svg viewBox="0 0 64 64" fill="currentColor">
    <path d="M48 35c3 0 6 2 6 5s-3 5-6 5H18c-4 0-8-3-8-8s4-8 8-8c1 0 2 0 3 1 2-5 7-9 13-9 7 0 13 5 13 12 0-1 0-1 1-1 2-2 5-3 8-3z" fill="#B0C4DE" stroke="#87CEEB" stroke-width="2"/>
  </svg>`,
  RAINY: `<svg viewBox="0 0 64 64" fill="currentColor">
    <path d="M48 30c3 0 6 2 6 5s-3 5-6 5H18c-4 0-8-3-8-8s4-8 8-8c1 0 2 0 3 1 2-5 7-9 13-9 7 0 13 5 13 12z" fill="#87CEEB" stroke="#4682B4" stroke-width="2"/>
    <g stroke="#4682B4" stroke-width="2" stroke-linecap="round">
      <line x1="18" y1="44" x2="20" y2="52"/>
      <line x1="26" y1="42" x2="28" y2="50"/>
      <line x1="34" y1="44" x2="36" y2="52"/>
      <line x1="42" y1="42" x2="44" y2="50"/>
    </g>
  </svg>`,
  DEFAULT: `<svg viewBox="0 0 64 64" fill="currentColor">
    <circle cx="32" cy="32" r="28" fill="#B0C4DE" stroke="#87CEEB" stroke-width="3"/>
    <text x="32" y="42" text-anchor="middle" font-size="32" font-weight="bold" fill="#FFFFFF">?</text>
  </svg>`
};

function getWeatherIcon(weatherCode, condition) {
  if (weatherCode === 0 || weatherCode === 1 || condition.includes("quang") || condition.includes("nắng")) {
    return WeatherIcons.CLEAR_DAY;
  }
  if (weatherCode === 2 || weatherCode === 3 || condition.includes("mây") || condition.includes("u ám")) {
    return WeatherIcons.PARTLY_CLOUDY;
  }
  if (condition.includes("âm u") || condition.includes("nhiều mây")) {
    return WeatherIcons.CLOUDY;
  }
  if ((weatherCode >= 61 && weatherCode <= 65) || condition.includes("mưa") || condition.includes("phùn")) {
    return WeatherIcons.RAINY;
  }
  return WeatherIcons.DEFAULT;
}

// Enhanced WeatherService with proper logging and error handling
class WeatherService {
  constructor(config) {
    this.config = config;
    this.currentData = null;
    this.isUpdating = false;
    this.retryCount = 0;
    this.initializeService();
  }

  async initializeService() {
    console.log("WeatherService: Initializing for", this.config.location.city);
    
    try {
      console.log("WeatherService: Starting initial fetch...");
      await this.fetchWeatherData();
      console.log("WeatherService: Initial fetch completed successfully");
    } catch (error) {
      console.error("WeatherService: Initial fetch failed:", error);
    }
    
    this.startPeriodicUpdates();
  }

  startPeriodicUpdates() {
    setInterval(() => {
      this.fetchWeatherData();
    }, this.config.updateInterval * 60 * 1000);
    console.log(`WeatherService: Updates every ${this.config.updateInterval} minutes`);
  }

  async fetchWeatherData() {
    if (this.isUpdating) {
      console.log("WeatherService: Update in progress, skipping");
      return;
    }
    
    this.isUpdating = true;
    
    try {
      console.log("WeatherService: Fetching from OpenMeteo API");
      const { lat, lon, city } = this.config.location;
      const url = `https://api.open-meteo.com/v1/forecast?latitude=${lat}&longitude=${lon}&current_weather=true&hourly=temperature_2m,relativehumidity_2m,windspeed_10m,uv_index,apparent_temperature,precipitation_probability,visibility&timezone=Asia/Ho_Chi_Minh&forecast_days=1`;
      
      const response = await fetch(url, {
        headers: {
          'User-Agent': 'ITS-Billboard/1.0'
        }
      });
      
      if (!response.ok) {
        throw new Error(`HTTP ${response.status}: ${response.statusText}`);
      }
      
      const data = await response.json();
      const current = data.current_weather;
      const hourly = data.hourly;
      
      if (!current) {
        throw new Error("No current weather data");
      }
      
      const currentHour = new Date().getHours();
      
      this.currentData = {
        cityName: city,
        temperature: Math.round(current.temperature),
        feelsLike: Math.round(hourly.apparent_temperature?.[currentHour] || current.temperature),
        humidity: Math.round(hourly.relativehumidity_2m?.[currentHour] || 70),
        windSpeed: Math.round(current.windspeed),
        uvIndex: Math.round(hourly.uv_index[currentHour] || 3),
        rainProbability: Math.round(hourly.precipitation_probability[currentHour] || 20),
        weatherCondition: this.getWeatherCondition(current.weathercode),
        weatherCode: current.weathercode,
        airQuality: "Tốt",
        aqi: 1,
        visibility: 10,
        lastUpdated: new Date(),
      };
      
      this.retryCount = 0;
      console.log('WeatherService: Data updated successfully', {
        temp: this.currentData.temperature,
        condition: this.currentData.weatherCondition,
        humidity: this.currentData.humidity
      });
      
      // Notify subscribers immediately after successful update
      GlobalWeatherServiceManager.notifySubscribers(this.currentData);
    } catch (error) {
      console.error('WeatherService: API failed', error);
      this.handleFetchFailure();
    } finally {
      this.isUpdating = false;
    }
  }

  handleFetchFailure() {
    this.retryCount++;
    console.error(`WeatherService: Failed (${this.retryCount}/${this.config.maxRetries})`);

    if (this.retryCount >= this.config.maxRetries) {
      console.error("WeatherService: Max retries reached, using fallback data");
      this.useFallbackData();
      this.retryCount = 0;
    }
  }

  useFallbackData() {
    if (!this.currentData) {
      this.currentData = {
        cityName: this.config.location.city,
        temperature: 25,
        feelsLike: 27,
        humidity: 70,
        windSpeed: 5,
        uvIndex: 3,
        rainProbability: 30,
        weatherCondition: "Không có dữ liệu",
        weatherCode: 0,
        airQuality: "Tốt",
        aqi: 1,
        visibility: 10,
        lastUpdated: new Date(),
      };
      console.log("WeatherService: Using fallback data");
    }
  }

  getWeatherCondition(code) {
    const conditions = {
      0: "Trời quang đãng",
      1: "Chủ yếu quang đãng", 
      2: "Một phần có mây",
      3: "U ám",
      45: "Sương mù",
      48: "Sương mù đóng băng",
      51: "Mưa phùn nhẹ",
      53: "Mưa phùn vừa",
      55: "Mưa phùn dày đặc",
      61: "Mưa nhẹ",
      63: "Mưa vừa", 
      65: "Mưa to",
      95: "Dông",
      96: "Dông có mưa đá nhẹ",
      99: "Dông có mưa đá to"
    };
    return conditions[code] || "Không xác định";
  }

  getCurrentWeather() {
    return this.currentData;
  }

  async refreshWeatherData() {
    if (this.currentData) {
      const dataAge = Date.now() - this.currentData.lastUpdated.getTime();
      if (dataAge < 5 * 60 * 1000) {
        console.log('WeatherService: Data is fresh, no refresh needed');
        return;
      }
    }
    console.log('WeatherService: Manual refresh requested');
    await this.fetchWeatherData();
  }
}

// Global Weather Service Manager
class GlobalWeatherServiceManager {
  static instance = null;
  static subscribers = new Set();
  
  static getInstance() {
    if (!GlobalWeatherServiceManager.instance) {
      const weatherConfig = {
        location: {
          lat: 16.4637,
          lon: 107.5909,
          city: "TP. THỪA THIÊN HUẾ",
        },
        updateInterval: 15,
        retryInterval: 5,
        maxRetries: 3,
      };
      
      console.log("Creating global weather service");
      GlobalWeatherServiceManager.instance = new WeatherService(weatherConfig);
      console.log("Global weather service created successfully");
      
      // Notify subscribers every 30 seconds
      setInterval(() => {
        const data = GlobalWeatherServiceManager.instance?.getCurrentWeather() || null;
        GlobalWeatherServiceManager.notifySubscribers(data);
      }, 30000);
    }
    
    return GlobalWeatherServiceManager.instance;
  }
  
  static subscribe(callback) {
    GlobalWeatherServiceManager.subscribers.add(callback);
    
    // Ensure instance is created first by calling getInstance
    console.log("GlobalWeatherServiceManager: Subscribe called, ensuring instance...");
    const instance = GlobalWeatherServiceManager.getInstance();
    
    // Immediately provide current data
    const currentData = instance.getCurrentWeather() || null;
    console.log("GlobalWeatherServiceManager: Providing initial data:", !!currentData);
    callback(currentData);
    
    // Return unsubscribe function
    return () => {
      GlobalWeatherServiceManager.subscribers.delete(callback);
    };
  }
  
  static notifySubscribers(data) {
    GlobalWeatherServiceManager.subscribers.forEach(callback => callback(data));
  }
}

// WeatherPanel Component with Real API Integration
function WeatherPanel({ className = "" }) {
  const [weatherData, setWeatherData] = useState(null);
  const [isLoading, setIsLoading] = useState(true);
  const [connectionStatus, setConnectionStatus] = useState("offline");
  const [lastClickTime, setLastClickTime] = useState(0);

  useEffect(() => {
    // Subscribe to global weather service
    const unsubscribe = GlobalWeatherServiceManager.subscribe((data) => {
      if (data) {
        setWeatherData(data);
        setConnectionStatus("connected");
        setIsLoading(false);
        console.log("WeatherPanel: Received weather data update:", {
          temp: data.temperature,
          humidity: data.humidity,
          lastUpdated: data.lastUpdated.toLocaleTimeString(),
          source: "GlobalService"
        });
      } else {
        setConnectionStatus("error");
        console.log("WeatherPanel: No weather data available from global service");
      }
    });

    return unsubscribe;
  }, []);

  // Handle manual refresh with intelligent caching and click throttling
  const handleRefresh = async () => {
    const now = Date.now();
    const timeSinceLastClick = now - lastClickTime;
    
    // Prevent rapid clicking (throttle to 2 seconds)
    if (timeSinceLastClick < 2000) {
      console.log("WeatherPanel: Click throttled, ignoring rapid click");
      return;
    }
    
    setLastClickTime(now);
    
    if (weatherData) {
      const dataAge = now - weatherData.lastUpdated.getTime();
      const tenMinutes = 10 * 60 * 1000; // 10 minutes in milliseconds
      
      // Only refresh if data is older than 10 minutes (conservative approach)
      if (dataAge > tenMinutes) {
        console.log("WeatherPanel: Data is stale (>10min), requesting refresh...");
        setIsLoading(true);
        
        const weatherService = GlobalWeatherServiceManager.getInstance();
        await weatherService.refreshWeatherData();
        
        // Data will be updated through subscription, no need to manually set
        setIsLoading(false);
      } else {
        console.log(`WeatherPanel: Data is fresh (${Math.round(dataAge/60000)}min old), no refresh needed`);
        
        // Visual feedback for user click even when no refresh happens
        setIsLoading(true);
        setTimeout(() => setIsLoading(false), 300);
      }
    } else {
      // No data at all, force refresh
      console.log("WeatherPanel: No data available, forcing refresh...");
      setIsLoading(true);
      const weatherService = GlobalWeatherServiceManager.getInstance();
      await weatherService.refreshWeatherData();
      setIsLoading(false);
    }
  };

  // Format UV Index level
  const getUVLevel = (uvIndex) => {
    if (uvIndex <= 2) return "Thấp";
    if (uvIndex <= 5) return "Trung bình";
    if (uvIndex <= 7) return "Cao";
    if (uvIndex <= 10) return "Rất cao";
    return "Cực cao";
  };

  // Get air quality CSS class based on AQI value
  const getAirQualityClass = (aqi) => {
    switch (aqi) {
      case 1: return "good";
      case 2: return "fair";
      case 3: return "moderate";
      case 4: return "poor";
      case 5: return "very-poor";
      default: return "";
    }
  };

  // Get air quality badge color and text based on AQI
  const getAirQualityBadge = (aqi, airQuality) => {
    switch (aqi) {
      case 1:
        return { color: "#4ade80", text: "TỐT" }; // Green - Good
      case 2:
        return { color: "#fbbf24", text: "KHẤP" }; // Yellow - Fair
      case 3:
        return { color: "#f97316", text: "TB" }; // Orange - Moderate
      case 4:
        return { color: "#ef4444", text: "KÉM" }; // Red - Poor
      case 5:
        return { color: "#7c2d12", text: "XẤU" }; // Dark red - Very poor
      default:
        return { color: "#4ade80", text: "TỐT" };
    }
  };

  // Get weather type for styling
  const getWeatherType = (condition) => {
    if (condition?.includes("quang") || condition?.includes("nắng") || condition?.includes("Trời quang")) {
      return "sunny";
    }
    if (condition?.includes("mưa") || condition?.includes("phùn")) {
      return "rainy";
    }
    if (condition?.includes("mây") || condition?.includes("u ám") || condition?.includes("U ám")) {
      return "cloudy";
    }
    if (condition?.includes("dông") || condition?.includes("sấm")) {
      return "stormy";
    }
    return "default";
  };

  // Render loading state
  if (isLoading && !weatherData) {
    return React.createElement("div", {
      className: `weather-panel unified loading ${className}`,
      style: {
        flex: 1,
        width: "100%",
        backgroundColor: "transparent",
        backgroundImage: "url(assets/imgs/research.jpg)",
        backgroundSize: "cover",
        backgroundPosition: "center",
        backgroundRepeat: "no-repeat",
        padding: "16px",
        border: "none",
        display: "flex",
        flexDirection: "column",
        justifyContent: "center",
        alignItems: "center",
        color: "white",
        position: "relative"
      }
    }, [
      React.createElement("div", {
        key: "overlay",
        style: {
          position: "absolute",
          top: 0,
          left: 0,
          right: 0,
          bottom: 0,
          background: "linear-gradient(135deg, rgba(30, 58, 95, 0.85) 0%, rgba(44, 82, 130, 0.75) 50%, rgba(26, 54, 93, 0.85) 100%)",
          zIndex: 1
        }
      }),
      React.createElement("div", { 
        key: "title", 
        style: { 
          fontSize: "16px", 
          fontWeight: "bold",
          marginBottom: "8px",
          zIndex: 2,
          textShadow: "0 2px 4px rgba(0, 0, 0, 0.8)"
        } 
      }, "TP. THỪA THIÊN HUẾ"),
      React.createElement("div", { 
        key: "loading", 
        style: { 
          fontSize: "12px",
          zIndex: 2,
          textShadow: "0 2px 4px rgba(0, 0, 0, 0.8)"
        } 
      }, "Đang tải...")
    ]);
  }

  // Render error state
  if (!weatherData && connectionStatus === "error") {
    return React.createElement("div", {
      className: `weather-panel unified error ${className}`,
      style: {
        flex: 1,
        width: "100%",
        backgroundColor: "transparent",
        backgroundImage: "url(assets/imgs/research.jpg)",
        backgroundSize: "cover",
        backgroundPosition: "center",
        backgroundRepeat: "no-repeat",
        padding: "16px",
        border: "none",
        display: "flex",
        flexDirection: "column",
        justifyContent: "center",
        alignItems: "center",
        color: "white",
        position: "relative"
      }
    }, [
      React.createElement("div", {
        key: "overlay",
        style: {
          position: "absolute",
          top: 0,
          left: 0,
          right: 0,
          bottom: 0,
          background: "linear-gradient(135deg, rgba(30, 58, 95, 0.85) 0%, rgba(44, 82, 130, 0.75) 50%, rgba(26, 54, 93, 0.85) 100%)",
          zIndex: 1
        }
      }),
      React.createElement("div", { 
        key: "title", 
        style: { 
          fontSize: "16px", 
          fontWeight: "bold",
          marginBottom: "8px",
          zIndex: 2,
          textShadow: "0 2px 4px rgba(0, 0, 0, 0.8)"
        } 
      }, "TP. THỪA THIÊN HUẾ"),
      React.createElement("div", { 
        key: "error", 
        style: { 
          fontSize: "12px", 
          color: "#ff6b6b",
          marginBottom: "8px",
          zIndex: 2,
          textShadow: "0 2px 4px rgba(0, 0, 0, 0.8)"
        } 
      }, "Lỗi kết nối"),
      React.createElement("button", { 
        key: "retry", 
        onClick: handleRefresh,
        style: { 
          marginTop: "5px", 
          padding: "4px 8px", 
          fontSize: "10px",
          background: "#ff6b6b",
          color: "white",
          border: "none",
          borderRadius: "3px",
          cursor: "pointer",
          zIndex: 2
        }
      }, "Thử lại")
    ]);
  }

  if (!weatherData) {
    return null;
  }

  const weatherType = getWeatherType(weatherData.weatherCondition);

  return React.createElement("div", {
    className: `weather-panel unified ${weatherType} ${className}`,
    onClick: handleRefresh,
    style: {
      flex: 1,
      width: "100%",
      backgroundColor: "transparent",
      backgroundImage: "url(assets/imgs/research.jpg)",
      backgroundSize: "cover",
      backgroundPosition: "center",
      backgroundRepeat: "no-repeat",
      padding: "16px",
      border: "none",
      display: "flex",
      flexDirection: "column",
      cursor: "pointer",
      color: "white",
      position: "relative",
      overflow: "hidden"
    }
  }, [
    // Background overlay for better readability
    React.createElement("div", {
      key: "overlay",
      style: {
        position: "absolute",
        top: 0,
        left: 0,
        right: 0,
        bottom: 0,
        background: "linear-gradient(135deg, rgba(30, 58, 95, 0.85) 0%, rgba(44, 82, 130, 0.75) 50%, rgba(26, 54, 93, 0.85) 100%)",
        zIndex: 1
      }
    }),
    // Header with city name
    React.createElement("div", { 
      key: "title",
      style: { 
        fontSize: "16px", 
        fontWeight: "bold",
        textAlign: "center",
        marginBottom: "12px", 
        background: "rgba(0, 0, 0, 0.3)",
        padding: "8px 12px",
        position: "relative",
        zIndex: 2,
        textShadow: "0 2px 4px rgba(0, 0, 0, 0.8)"
      }
    }, [
      React.createElement("span", { key: "city" }, weatherData.cityName),
      React.createElement("div", { 
        key: "indicator",
        style: {
          position: "absolute",
          top: "8px",
          right: "12px",
          width: "8px",
          height: "8px",
          borderRadius: "50%",
          backgroundColor: connectionStatus === "connected" ? "#00ff00" : "#ff0000",
          zIndex: 3
        }
      })
    ]),

    // Unified content container
    React.createElement("div", { 
      key: "unified-content",
      style: { 
        flex: 1,
        padding: "0",
        display: "flex",
        flexDirection: "column",
        gap: "12px",
        position: "relative",
        zIndex: 2
      }
    }, [
      // Main content - two column layout like in the image
      React.createElement("div", { 
        key: "main-content",
        style: { 
          display: "flex", 
          flex: 1,
          width: "100%"
        }
      }, [
        // Left column - Weather info (like in image)
        React.createElement("div", { 
          key: "weather-left",
          style: { 
            flex: 1,
            padding: "12px 16px",
            display: "flex",
            flexDirection: "column",
            alignItems: "center",
            justifyContent: "space-between"
          }
        }, [
          // Weather icon and main temperature
          React.createElement("div", { 
            key: "temp-main-container",
            style: { 
              display: "flex", 
              alignItems: "center", 
              justifyContent: "center", 
              gap: "8px", 
              marginBottom: "4px" 
            }
          }, [
            React.createElement("div", {
              key: "weather-icon",
              style: { 
                width: "60px", 
                height: "60px", 
                display: "flex", 
                alignItems: "center", 
                justifyContent: "center",
                filter: "drop-shadow(0 4px 8px rgba(0, 0, 0, 0.5)) sepia(100%) saturate(200%) hue-rotate(30deg) brightness(1.3)",
                color: "#FFD700",
                flexShrink: 0
              },
              dangerouslySetInnerHTML: { 
                __html: getWeatherIcon(weatherData.weatherCode, weatherData.weatherCondition) 
              }
            }),
            React.createElement("div", { 
              key: "temp-main",
              style: { 
                fontSize: "48px", 
                fontWeight: "bold", 
                color: "#ffffff",
                textShadow: "0 3px 6px rgba(0, 0, 0, 0.8)",
                lineHeight: 1
              }
            }, `${weatherData.temperature}°`)
          ]),

          // Feels like temperature
          React.createElement("div", { 
            key: "temp-feels",
            style: { 
              fontSize: "18px", 
              color: "#ffffff",
              opacity: 0.9,
              textShadow: "0 2px 4px rgba(0, 0, 0, 0.8)",
              marginBottom: "12px"
            }
          }, `- ${weatherData.feelsLike}°`),

          // Weather details grid beneath temperature
          React.createElement("div", { 
            key: "weather-details-grid",
            style: { 
              width: "100%",
              display: "grid",
              gridTemplateColumns: "repeat(2, minmax(0, 1fr))",
              gap: "8px",
              marginBottom: "12px"
            }
          }, [
            React.createElement("div", { 
              key: "humidity",
              style: { 
                display: "flex",
                flexDirection: "column",
                alignItems: "center",
                justifyContent: "center",
                background: "rgba(0, 0, 0, 0.35)",
                padding: "8px",
                borderRadius: "6px",
                boxShadow: "0 2px 4px rgba(0, 0, 0, 0.2)"
              }
            }, [
              React.createElement("div", { 
                key: "label",
                style: { 
                  fontSize: "14px", 
                  color: "#ffffff", 
                  opacity: 0.9,
                  textShadow: "0 1px 2px rgba(0, 0, 0, 0.8)"
                }
              }, "Độ ẩm"),
              React.createElement("div", { 
                key: "value",
                style: { 
                  fontSize: "16px", 
                  fontWeight: "bold", 
                  color: "#ffffff", 
                  textShadow: "0 1px 3px rgba(0, 0, 0, 0.8)"
                }
              }, weatherData.humidity + '%')
            ]),
            React.createElement("div", { 
              key: "rain",
              style: { 
                display: "flex",
                flexDirection: "column",
                alignItems: "center",
                justifyContent: "center",
                background: "rgba(0, 0, 0, 0.35)",
                padding: "8px",
                borderRadius: "6px",
                boxShadow: "0 2px 4px rgba(0, 0, 0, 0.2)"
              }
            }, [
              React.createElement("div", { 
                key: "label",
                style: { 
                  fontSize: "14px", 
                  color: "#ffffff", 
                  opacity: 0.9,
                  textShadow: "0 1px 2px rgba(0, 0, 0, 0.8)"
                }
              }, "Mưa"),
              React.createElement("div", { 
                key: "value",
                style: { 
                  fontSize: "16px", 
                  fontWeight: "bold", 
                  color: "#ffffff", 
                  textShadow: "0 1px 3px rgba(0, 0, 0, 0.8)"
                }
              }, weatherData.rainProbability + '%')
            ]),
            React.createElement("div", { 
              key: "uv",
              style: { 
                display: "flex",
                flexDirection: "column",
                alignItems: "center",
                justifyContent: "center",
                background: "rgba(0, 0, 0, 0.35)",
                padding: "8px",
                borderRadius: "6px",
                boxShadow: "0 2px 4px rgba(0, 0, 0, 0.2)"
              }
            }, [
              React.createElement("div", { 
                key: "label",
                style: { 
                  fontSize: "14px", 
                  color: "#ffffff", 
                  opacity: 0.9,
                  textShadow: "0 1px 2px rgba(0, 0, 0, 0.8)"
                }
              }, "UV"),
              React.createElement("div", { 
                key: "value",
                style: { 
                  fontSize: "16px", 
                  fontWeight: "bold", 
                  color: "#ffffff", 
                  textShadow: "0 1px 3px rgba(0, 0, 0, 0.8)"
                }
              }, getUVLevel(weatherData.uvIndex))
            ]),
            React.createElement("div", { 
              key: "wind",
              style: { 
                display: "flex",
                flexDirection: "column",
                alignItems: "center",
                justifyContent: "center",
                background: "rgba(0, 0, 0, 0.35)",
                padding: "8px",
                borderRadius: "6px",
                boxShadow: "0 2px 4px rgba(0, 0, 0, 0.2)"
              }
            }, [
              React.createElement("div", { 
                key: "label",
                style: { 
                  fontSize: "14px", 
                  color: "#ffffff", 
                  opacity: 0.9,
                  textShadow: "0 1px 2px rgba(0, 0, 0, 0.8)"
                }
              }, "Gió"),
              React.createElement("div", { 
                key: "value",
                style: { 
                  fontSize: "16px", 
                  fontWeight: "bold", 
                  color: "#ffffff", 
                  textShadow: "0 1px 3px rgba(0, 0, 0, 0.8)"
                }
              }, weatherData.windSpeed + ' km/h')
            ])
          ]),

          // Air quality status (bottom of left column)
          React.createElement("div", { 
            key: "air-quality-status",
            style: { 
              fontSize: "12px", 
              color: "#ffffff", 
              textAlign: "center", 
              opacity: 0.9,
              textShadow: "0 1px 2px rgba(0, 0, 0, 0.8)"
            }
          }, `Chất lượng không khí: ${weatherData.airQuality}`)
        ]),

        // Right column - Device measurements (like in image)
        React.createElement("div", { 
          key: "weather-right",
          style: { 
            flex: "0 0 140px",
            background: "rgba(255, 255, 255, 0.2)",
            padding: "12px",
            display: "flex",
            flexDirection: "column"
          }
        }, [
          React.createElement("div", { 
            key: "device-title",
            style: { 
              fontSize: "14px",
              fontWeight: "bold",
              color: "#ffffff",
              textAlign: "center",
              marginBottom: "16px",
              textShadow: "0 2px 4px rgba(0, 0, 0, 0.8)",
              letterSpacing: "1px"
            }
          }, "THIẾT BỊ ĐO"),

          React.createElement("div", { 
            key: "device-temp",
            style: { 
              display: "flex", 
              justifyContent: "space-between", 
              alignItems: "center",
              marginBottom: "12px",
              paddingBottom: "8px",
              borderBottom: "1px solid rgba(255, 255, 255, 0.1)"
            }
          }, [
            React.createElement("span", { 
              key: "label",
              style: { fontSize: "14px", color: "#ffffff", opacity: 0.9 }
            }, "Nhiệt độ"),
            React.createElement("span", { 
              key: "value",
              style: { 
                fontSize: "16px", 
                fontWeight: "bold", 
                color: "#ffffff", 
                textShadow: "0 1px 3px rgba(0, 0, 0, 0.8)" 
              }
            }, `${weatherData.temperature}°`)
          ]),

          React.createElement("div", { 
            key: "device-humidity",
            style: { 
              display: "flex", 
              justifyContent: "space-between", 
              alignItems: "center",
              marginBottom: "12px",
              paddingBottom: "8px",
              borderBottom: "1px solid rgba(255, 255, 255, 0.1)"
            }
          }, [
            React.createElement("span", { 
              key: "label",
              style: { fontSize: "14px", color: "#ffffff", opacity: 0.9 }
            }, "Độ ẩm"),
            React.createElement("span", { 
              key: "value",
              style: { 
                fontSize: "16px", 
                fontWeight: "bold", 
                color: "#ffffff", 
                textShadow: "0 1px 3px rgba(0, 0, 0, 0.8)" 
              }
            }, `${weatherData.humidity}%`)
          ]),

          React.createElement("div", { 
            key: "device-pm25",
            style: { 
              display: "flex", 
              justifyContent: "space-between", 
              alignItems: "center",
              marginBottom: "12px",
              paddingBottom: "8px",
              borderBottom: "1px solid rgba(255, 255, 255, 0.1)"
            }
          }, [
            React.createElement("span", { 
              key: "label",
              style: { fontSize: "14px", color: "#ffffff", opacity: 0.9 }
            }, "PM2.5"),
            React.createElement("span", { 
              key: "value",
              style: { 
                fontSize: "16px", 
                fontWeight: "bold", 
                color: "#ffffff", 
                textShadow: "0 1px 3px rgba(0, 0, 0, 0.8)" 
              }
            }, [
              "2,06",
              React.createElement("span", { 
                key: "unit",
                style: { fontSize: "10px", fontWeight: "normal", opacity: 0.8, marginLeft: "2px" }
              }, "μg/m³")
            ])
          ]),

          React.createElement("div", { 
            key: "device-pm10",
            style: { 
              display: "flex", 
              justifyContent: "space-between", 
              alignItems: "center",
              marginBottom: "12px",
              paddingBottom: "8px",
              borderBottom: "1px solid rgba(255, 255, 255, 0.1)"
            }
          }, [
            React.createElement("span", { 
              key: "label",
              style: { fontSize: "14px", color: "#ffffff", opacity: 0.9 }
            }, "PM10"),
            React.createElement("span", { 
              key: "value",
              style: { 
                fontSize: "16px", 
                fontWeight: "bold", 
                color: "#ffffff", 
                textShadow: "0 1px 3px rgba(0, 0, 0, 0.8)" 
              }
            }, [
              "2,4",
              React.createElement("span", { 
                key: "unit",
                style: { fontSize: "10px", fontWeight: "normal", opacity: 0.8, marginLeft: "2px" }
              }, "μg/m³")
            ])
          ]),

          React.createElement("div", { 
            key: "air-quality-badge",
            style: { 
              background: "#4ade80",
              color: "#ffffff",
              fontSize: "12px",
              fontWeight: "bold",
              textAlign: "center",
              padding: "6px 12px",
              borderRadius: "6px",
              marginTop: "auto",
              textShadow: "0 1px 2px rgba(0, 0, 0, 0.5)",
              boxShadow: "0 2px 4px rgba(74, 222, 128, 0.3)"
            }
          }, "TỐT")
        ])
      ]),



          ]),

    // Weather Alert Banner
    React.createElement("div", { 
      key: "alert",
      style: { 
        display: (weatherData.rainProbability > 70 || weatherData.weatherCondition.includes("mưa to") || weatherData.weatherCondition.includes("dông")) ? "flex" : "none",
        position: "absolute",
        bottom: "0px",
        left: 0,
        right: 0,
        background: "linear-gradient(135deg, #dc2626, #b91c1c)",
        color: "#ffffff",
        alignItems: "center",
        justifyContent: "center",
        gap: "12px",
        padding: "12px 16px",
        fontWeight: "bold",
        textTransform: "uppercase",
        letterSpacing: "1px",
        boxShadow: "0 4px 12px rgba(220, 38, 38, 0.4)",
        zIndex: 3
      }
    }, [
      React.createElement("div", {
        key: "alert-icon",
        style: {
          background: "#fbbf24",
          color: "#dc2626",
          width: "24px",
          height: "24px",
          borderRadius: "50%",
          display: "flex",
          alignItems: "center",
          justifyContent: "center",
          fontSize: "16px",
          fontWeight: "bold",
          flexShrink: 0
        }
      }, "!"),
      React.createElement("div", {
        key: "alert-text",
        style: {
          fontSize: "16px",
          textShadow: "0 2px 4px rgba(0, 0, 0, 0.3)",
          flex: 1,
          textAlign: "center"
        }
      }, "CẢNH BÁO MƯA LỚN")
    ]),

    // Loading overlay for refresh
    React.createElement("div", { 
      key: "loading-overlay",
      style: {
        display: isLoading ? "flex" : "none",
        position: "absolute",
        top: 0,
        left: 0,
        right: 0,
        bottom: 0,
        alignItems: "center",
        justifyContent: "center",
        zIndex: 10
      }
    }, React.createElement("div", {
      key: "refresh-spinner",
      style: {
        width: "16px",
        height: "16px",
        border: "2px solid #333",
        borderTop: "2px solid #ffffff",
        borderRadius: "50%",
        animation: "spin 1s linear infinite"
      }
    }))
  ]);
}

// IoTPanel removed - integrated into unified WeatherPanel

// CompanyLogo Component (functional version with hooks)
function CompanyLogo() {
  const [config, setConfig] = useState(null);
  const [currentLogoIndex, setCurrentLogoIndex] = useState(0);

  useEffect(() => {
    loadConfig();
    
    if (window.electronAPI && window.electronAPI.onConfigUpdated) {
      window.electronAPI.onConfigUpdated((event, newConfig) => {
        console.log("Config updated:", newConfig);
        setConfig(newConfig);
      });
    }
    
    return () => {
      if (window.electronAPI && window.electronAPI.removeConfigListener) {
        window.electronAPI.removeConfigListener();
      }
    };
  }, []);

  useEffect(() => {
    startLogoRotation();
  }, [config]);

  const loadConfig = async () => {
    try {
      if (window.electronAPI) {
        const loadedConfig = await window.electronAPI.getConfig();
        setConfig(loadedConfig);
      } else {
        setConfig({
          logoMode: "fixed",
          logoImages: [],
          logoLoopDuration: 5,
        });
      }
    } catch (error) {
      console.error("Error loading config:", error);
    }
  };

  const startLogoRotation = () => {
    if (config && config.logoMode === "loop" && config.logoImages && config.logoImages.length > 1) {
      const duration = (config.logoLoopDuration || 5) * 1000;
      
      const interval = setInterval(() => {
        setCurrentLogoIndex(prev => (prev + 1) % config.logoImages.length);
      }, duration);
      
      return () => clearInterval(interval);
    }
  };

  const getCurrentLogo = () => {
    if (!config || !config.logoImages || config.logoImages.length === 0) {
      return null;
    }

    switch (config.logoMode) {
      case "fixed":
        return config.logoImages[0];
      case "loop":
        return config.logoImages[currentLogoIndex % config.logoImages.length];
      case "scheduled":
        return getScheduledLogo();
      default:
        return config.logoImages[0];
    }
  };

  const getScheduledLogo = () => {
    const now = new Date();
    const currentTime = now.getHours().toString().padStart(2, "0") + ":" + now.getMinutes().toString().padStart(2, "0");

    const matchingSchedule = config.schedules?.find(schedule => schedule.time === currentTime);

    if (matchingSchedule && config.logoImages[matchingSchedule.logoIndex]) {
      return config.logoImages[matchingSchedule.logoIndex];
    }

    return config.logoImages[0];
  };

  const renderCustomLogo = (logo) => {
    return React.createElement("img", {
      src: `file://${logo.path}`,
      alt: logo.name,
      style: {
        maxWidth: "100%",
        maxHeight: "80px",
        objectFit: "contain",
        borderRadius: "4px",
      },
      onError: (e) => {
        console.error("Failed to load logo:", logo.path);
        e.target.style.display = "none";
      },
    });
  };

  const renderDefaultLogo = () => {
    return [
      React.createElement("div", {
        key: "logo-circle",
        style: {
          width: "60px",
          height: "60px",
          borderRadius: "50%",
          backgroundColor: "white",
          display: "flex",
          alignItems: "center",
          justifyContent: "center",
          marginRight: "12px",
          fontSize: "36px",
          fontWeight: "bold",
          color: "#ff6b35",
          cursor: "pointer",
        },
      }, "C"),
      React.createElement("div", {
        key: "text-container",
        style: {
          display: "flex",
          flexDirection: "column",
          color: "white",
        },
      }, [
        React.createElement("div", {
          key: "title",
          style: {
            fontSize: "18px",
            fontWeight: "bold",
            lineHeight: "1.2",
            margin: 0,
          },
        }, "CÔNG TY"),
        React.createElement("div", {
          key: "subtitle",
          style: {
            fontSize: "12px",
            lineHeight: "1.2",
            margin: 0,
            opacity: 0.9,
          },
        }, "VÌ CUỘC SỐNG TỐT ĐẸP HƠN")
      ])
    ];
  };

  const currentLogo = getCurrentLogo();

  return React.createElement("div", {
    style: {
      flex: 1,
      backgroundColor: "#ff6b35",
      display: "flex",
      alignItems: "center",
      justifyContent: "center",
      padding: "8px",
      position: "relative",
      overflow: "hidden",
    }
  }, currentLogo ? renderCustomLogo(currentLogo) : renderDefaultLogo());
}

// E-Ra IoT Service Integration
class EraIotService {
  constructor(config) {
    this.config = config;
    this.currentData = null;
    this.updateTimer = null;
    this.isUpdating = false;
    console.log("EraIotService: Initialized with config", {
      baseUrl: this.config.baseUrl,
      hasAuthToken: !!this.config.authToken,
      sensorConfigs: this.config.sensorConfigs,
    });
  }

  async startPeriodicUpdates() {
    if (this.updateTimer) {
      this.stopPeriodicUpdates();
    }

    // Initial fetch
    await this.fetchSensorData();

    // Set up periodic updates
    this.updateTimer = setInterval(() => {
      this.fetchSensorData();
    }, this.config.updateInterval * 60 * 1000);

    console.log(`EraIotService: Started periodic updates every ${this.config.updateInterval} minutes`);
  }

  stopPeriodicUpdates() {
    if (this.updateTimer) {
      clearInterval(this.updateTimer);
      this.updateTimer = null;
      console.log("EraIotService: Stopped periodic updates");
    }
  }

  async fetchSensorData() {
    if (this.isUpdating) {
      console.log("EraIotService: Update already in progress, skipping");
      return;
    }

    this.isUpdating = true;
    console.log("EraIotService: Starting sensor data fetch");

    try {
      const sensorPromises = [
        this.fetchSensorValue(this.config.sensorConfigs.temperature, "temperature"),
        this.fetchSensorValue(this.config.sensorConfigs.humidity, "humidity"),
        this.fetchSensorValue(this.config.sensorConfigs.pm25, "pm25"),
        this.fetchSensorValue(this.config.sensorConfigs.pm10, "pm10"),
      ];

      const results = await Promise.allSettled(sensorPromises);
      
      const sensorData = {
        temperature: null,
        humidity: null,
        pm25: null,
        pm10: null,
        lastUpdated: new Date(),
      };

      let successCount = 0;
      const sensorNames = ["temperature", "humidity", "pm25", "pm10"];
      
      results.forEach((result, index) => {
        const sensorName = sensorNames[index];
        
        if (result.status === "fulfilled" && result.value !== null) {
          sensorData[sensorName] = result.value;
          successCount++;
          console.log(`EraIotService: ${sensorName} = ${result.value}`);
        } else {
          console.error(`EraIotService: Failed to fetch ${sensorName}:`, result.reason || "No data");
        }
      });

      // Determine overall status
      let status;
      if (successCount === 4) {
        status = "success";
      } else if (successCount > 0) {
        status = "partial";
      } else {
        status = "error";
      }

      this.currentData = {
        ...sensorData,
        status,
        errorMessage: status === "error" ? "Connection failed" : undefined,
      };

      console.log("EraIotService: Data update completed", {
        status,
        successCount: `${successCount}/4`,
        temperature: sensorData.temperature,
        humidity: sensorData.humidity,
        pm25: sensorData.pm25,
        pm10: sensorData.pm10,
      });
    } catch (error) {
      console.error("EraIotService: Critical error during sensor fetch:", error);
      this.useFallbackData(error);
    } finally {
      this.isUpdating = false;
    }
  }

  async fetchSensorValue(configId, sensorName) {
    try {
      console.log(`EraIotService: Fetching ${sensorName} (config ID: ${configId})`);

      const response = await fetch(`${this.config.baseUrl}/api/chip_manager/configs/${configId}/current_value/`, {
        method: 'GET',
        headers: {
          'Authorization': this.config.authToken,
          'Content-Type': 'application/json',
          'Accept': 'application/json',
          'User-Agent': 'ITS-Billboard-EraIoT/1.0',
        },
        timeout: this.config.timeout,
      });

      if (!response.ok) {
        throw new Error(`HTTP ${response.status}`);
      }

      const data = await response.json();
      console.log(`EraIotService: Raw API response for ${sensorName}:`, data);

      return this.extractValue(data);
    } catch (error) {
      console.error(`EraIotService: Error fetching ${sensorName}:`, error);
      throw error;
    }
  }

  extractValue(data) {
    if (typeof data === "number") return data;
    if (data?.current_value_only && typeof data.current_value_only === "number") return data.current_value_only;
    if (data?.current_value && typeof data.current_value === "number") return data.current_value;
    if (data?.value && typeof data.value === "number") return data.value;
    if (Array.isArray(data) && data[0]?.current_value_only) return data[0].current_value_only;
    if (Array.isArray(data) && data[0]?.current_value) return data[0].current_value;
    if (Array.isArray(data) && data[0]?.value) return data[0].value;
    return null;
  }

  useFallbackData(error) {
    this.currentData = {
      temperature: null,
      humidity: null,
      pm25: 15.0,
      pm10: 25.0,
      lastUpdated: new Date(),
      status: "error",
      errorMessage: `Connection failed: ${error.message || "Unknown error"}`,
    };
    console.log("EraIotService: Using fallback sensor data");
  }

  getCurrentData() {
    return this.currentData;
  }

  async refreshData() {
    console.log("EraIotService: Manual refresh requested");
    await this.fetchSensorData();
  }

  destroy() {
    this.stopPeriodicUpdates();
    this.currentData = null;
    console.log("EraIotService: Destroyed");
  }
}

// IoT Panel Component
function IoTPanel({ eraIotService, className = "" }) {
  const [sensorData, setSensorData] = React.useState(null);
  const [isLoading, setIsLoading] = React.useState(true);
  const [connectionStatus, setConnectionStatus] = React.useState("offline");

  React.useEffect(() => {
    if (!eraIotService) {
      console.log("IoTPanel: No E-Ra IoT service provided");
      setIsLoading(false);
      setConnectionStatus("offline");
      return;
    }

    console.log("IoTPanel: Initializing with E-Ra IoT service");

    const pollInterval = setInterval(() => {
      const data = eraIotService.getCurrentData();
      if (data) {
        console.log("IoTPanel: Received sensor data:", data);
        setSensorData(data);
        setIsLoading(false);
        setConnectionStatus(data.status === "error" ? "error" : "connected");
      }
    }, 3000);

    const initialData = eraIotService.getCurrentData();
    if (initialData) {
      setSensorData(initialData);
      setIsLoading(false);
      setConnectionStatus(initialData.status === "error" ? "error" : "connected");
    }

    return () => {
      clearInterval(pollInterval);
    };
  }, [eraIotService]);

  const getSensorStatus = (value, type) => {
    if (value === null) return "offline";
    
    switch (type) {
      case "temperature":
        if (value >= 15 && value <= 35) return "good";
        if (value >= 10 && value <= 40) return "warning";
        return "error";
      case "humidity":
        if (value >= 30 && value <= 70) return "good";
        if (value >= 20 && value <= 80) return "warning";
        return "error";
      case "pm25":
        if (value <= 12) return "good";
        if (value <= 35) return "warning";
        return "error";
      case "pm10":
        if (value <= 20) return "good";
        if (value <= 50) return "warning";
        return "error";
      default:
        return "good";
    }
  };

  const formatSensorData = (data) => {
    return [
      {
        label: "Nhiệt độ",
        value: data.temperature !== null ? `${data.temperature.toFixed(1)}` : "--",
        unit: "°C",
        status: getSensorStatus(data.temperature, "temperature"),
        icon: "🌡️",
      },
      {
        label: "Độ ẩm",
        value: data.humidity !== null ? `${data.humidity.toFixed(1)}` : "--",
        unit: "%",
        status: getSensorStatus(data.humidity, "humidity"),
        icon: "💧",
      },
      {
        label: "PM2.5",
        value: data.pm25 !== null ? `${data.pm25.toFixed(1)}` : "--",
        unit: "μg/m³",
        status: getSensorStatus(data.pm25, "pm25"),
        icon: "🌫️",
      },
      {
        label: "PM10",
        value: data.pm10 !== null ? `${data.pm10.toFixed(1)}` : "--",
        unit: "μg/m³",
        status: getSensorStatus(data.pm10, "pm10"),
        icon: "💨",
      },
    ];
  };

  if (isLoading && !sensorData) {
    return React.createElement("div", {
      style: {
        width: "192px",
        height: "288px",
<<<<<<< HEAD
        backgroundColor: "#1a237e",
=======
>>>>>>> 1d106405
        color: "#fff",
        display: "flex",
        flexDirection: "column",
        justifyContent: "center",
        alignItems: "center",
        fontSize: "14px",
        padding: "8px",
        boxSizing: "border-box",
      }
    }, [
      React.createElement("div", { key: "title", style: { fontSize: "14px", fontWeight: "bold", marginBottom: "8px" } }, "THIẾT BỊ ĐO"),
      React.createElement("div", { key: "loading", style: { fontSize: "10px", color: "#888" } }, "Đang kết nối...")
    ]);
  }

  if (!eraIotService || (!sensorData && connectionStatus === "error")) {
    return React.createElement("div", {
      style: {
        width: "192px",
        height: "288px",
<<<<<<< HEAD
        backgroundColor: "#1a237e",
=======
>>>>>>> 1d106405
        color: "#fff",
        display: "flex",
        flexDirection: "column",
        justifyContent: "center",
        alignItems: "center",
        fontSize: "14px",
        padding: "8px",
        boxSizing: "border-box",
      }
    }, [
      React.createElement("div", { key: "title", style: { fontSize: "14px", fontWeight: "bold", marginBottom: "8px" } }, "THIẾT BỊ ĐO"),
      React.createElement("div", { key: "error", style: { fontSize: "10px", color: "#ff4444" } }, !eraIotService ? "Chưa cấu hình" : "Lỗi kết nối")
    ]);
  }

  if (!sensorData) {
    return React.createElement("div", {
      style: {
        width: "192px",
        height: "288px",
<<<<<<< HEAD
        backgroundColor: "#1a237e",
=======
    
>>>>>>> 1d106405
        color: "#fff",
        display: "flex",
        flexDirection: "column",
        justifyContent: "center",
        alignItems: "center",
        fontSize: "14px",
        padding: "8px",
        boxSizing: "border-box",
      }
    }, [
      React.createElement("div", { key: "title", style: { fontSize: "14px", fontWeight: "bold", marginBottom: "8px" } }, "THIẾT BỊ ĐO"),
      React.createElement("div", { key: "offline", style: { fontSize: "10px", color: "#888" } }, "Không có dữ liệu")
    ]);
  }

  const sensors = formatSensorData(sensorData);

  return React.createElement("div", {
    className: "iot-panel " + className,
    style: {
      width: "192px",
      height: "288px",
<<<<<<< HEAD
      backgroundColor: "#1a237e",
=======
>>>>>>> 1d106405
      color: "#fff",
      display: "flex",
      flexDirection: "column",
      padding: "8px",
      boxSizing: "border-box",
      fontSize: "14px",
      backgroundImage: "url('assets/imgs/research.jpg')",
      backgroundSize: "cover",
      backgroundPosition: "center",
      backgroundRepeat: "no-repeat",
      position: "relative",
    }
  }, [
    // Background overlay for better text readability
    React.createElement("div", {
      key: "overlay",
      style: {
        position: "absolute",
        top: 0,
        left: 0,
        right: 0,
        bottom: 0,
     
        zIndex: 1
      }
    }),
    // Header
    React.createElement("div", {
      key: "header",
      style: {
        display: "flex",
        justifyContent: "space-between",
        alignItems: "center",
        marginBottom: "8px",
        paddingBottom: "4px",
        borderBottom: "1px solid #333",
        position: "relative",
        zIndex: 2,
      }
    }, [
      React.createElement("div", { key: "title", style: { fontSize: "12px", fontWeight: "bold" } }, "THIẾT BỊ ĐO"),
      React.createElement("div", {
        key: "status",
        style: {
          width: "8px",
          height: "8px",
          borderRadius: "50%",
          backgroundColor: connectionStatus === "connected" ? "#4CAF50" : connectionStatus === "error" ? "#f44336" : "#888",
        }
      })
    ]),

    // Sensors
    ...sensors.map((sensor, index) => 
      React.createElement("div", {
        key: index,
        style: {
          display: "flex",
          justifyContent: "space-between",
          alignItems: "center",
          padding: "4px 0",
          borderBottom: index < sensors.length - 1 ? "1px solid #333" : "none",
          position: "relative",
          zIndex: 2,
          }
      }, [
        React.createElement("div", {
          key: "info",
          style: { display: "flex", alignItems: "center", flex: 1 }
        }, [
          React.createElement("span", { key: "icon", style: { marginRight: "4px", fontSize: "14px" } }, sensor.icon),
          React.createElement("span", { key: "label", style: { fontSize: "14px" } }, sensor.label)
        ]),
        React.createElement("div", {
          key: "value",
          style: { 
            display: "flex", 
            alignItems: "center", 
            color: sensor.status === "good" ? "#4CAF50" : sensor.status === "warning" ? "#FF9800" : "#f44336"
          }
        }, [
          React.createElement("span", { key: "val", style: { fontWeight: "bold", marginRight: "2px" } }, sensor.value),
          React.createElement("span", { key: "unit", style: { fontSize: "8px" } }, sensor.unit)
        ])
      ])
    ),

    // Footer
    React.createElement("div", {
      key: "footer",
      style: {
        marginTop: "auto",
        paddingTop: "4px",
        borderTop: "1px solid #333",
        fontSize: "8px",
        color: "#888",
        textAlign: "center",
        position: "relative",
        zIndex: 2,
      }
    }, sensorData ? `${sensorData.lastUpdated.toLocaleTimeString("vi-VN")}` : "")
  ]);
}

// Updated BillboardLayout with E-Ra IoT integration
function BillboardLayout() {
  const [eraIotService, setEraIotService] = React.useState(null);

  console.log("BillboardLayout: Component initialized");

  React.useEffect(() => {
    console.log("BillboardLayout: useEffect triggered");
    
    const initializeEraIot = async () => {
      try {
        console.log("BillboardLayout: Loading E-Ra IoT configuration...");
        
        if (typeof window !== "undefined" && window.electronAPI) {
          console.log("BillboardLayout: electronAPI available, fetching config...");
          
          const config = await window.electronAPI.getConfig();
          console.log("BillboardLayout: Raw config received:", {
            hasEraIot: !!config?.eraIot,
            enabled: config?.eraIot?.enabled,
            hasAuthToken: !!config?.eraIot?.authToken,
          });
          
          if (config?.eraIot?.authToken) {
            console.log("BillboardLayout: Initializing E-Ra IoT service");
            
            const eraConfig = {
              authToken: config.eraIot.authToken,
              baseUrl: config.eraIot.baseUrl || "https://backend.eoh.io",
              sensorConfigs: config.eraIot.sensorConfigs || {
                temperature: 138997,
                humidity: 138998,
                pm25: 138999,
                pm10: 139000,
              },
              updateInterval: config.eraIot.updateInterval || 5,
              timeout: config.eraIot.timeout || 15000,
              retryAttempts: config.eraIot.retryAttempts || 3,
              retryDelay: config.eraIot.retryDelay || 2000,
            };

            const service = new EraIotService(eraConfig);
            await service.startPeriodicUpdates();
            setEraIotService(service);
          } else {
            console.log("BillboardLayout: No valid E-Ra IoT AUTHTOKEN found");
          }
        } else {
          console.log("BillboardLayout: electronAPI not available");
        }
      } catch (error) {
        console.error("BillboardLayout: Failed to initialize E-Ra IoT service:", error);
      }
    };

    initializeEraIot();

    return () => {
      if (eraIotService) {
        eraIotService.destroy();
      }
    };
  }, []);

  return React.createElement("div", {
    style: {
      width: "384px",
      height: "384px",
      display: "flex",
      flexDirection: "column",
      fontFamily: "Arial, sans-serif",
      margin: 0,
      padding: 0,
    }
  }, [
    React.createElement("div", {
      key: "top-row",
      style: {
        flex: 3,
        display: "flex",
        width: "100%",
      }
    }, [
      React.createElement(WeatherPanel, { key: "weather", className: "unified-weather" }),
      React.createElement(IoTPanel, { key: "iot", eraIotService: eraIotService, className: "unified" })
    ]),
    React.createElement(CompanyLogo, { key: "logo" })
  ]);
}

// Main App Component
function App() {
  return React.createElement("div", {
    style: {
      width: "384px",
      height: "384px",
      margin: 0,
      padding: 0,
      overflow: "hidden",
      fontFamily: "Arial, sans-serif",
    }
  }, React.createElement(BillboardLayout));
}

// Initialize React App
document.addEventListener("DOMContentLoaded", () => {
  const root = ReactDOM.createRoot(document.getElementById("root"));
  root.render(React.createElement(App));
  
  console.log("Billboard React App initialized with REAL WEATHER API integration");
  console.log("WeatherPanel now uses consistent data from GlobalWeatherServiceManager");
});<|MERGE_RESOLUTION|>--- conflicted
+++ resolved
@@ -1535,10 +1535,7 @@
       style: {
         width: "192px",
         height: "288px",
-<<<<<<< HEAD
-        backgroundColor: "#1a237e",
-=======
->>>>>>> 1d106405
+        backgroundColor: "#1a1a1a",
         color: "#fff",
         display: "flex",
         flexDirection: "column",
@@ -1559,10 +1556,7 @@
       style: {
         width: "192px",
         height: "288px",
-<<<<<<< HEAD
-        backgroundColor: "#1a237e",
-=======
->>>>>>> 1d106405
+        backgroundColor: "#1a1a1a",
         color: "#fff",
         display: "flex",
         flexDirection: "column",
@@ -1583,11 +1577,7 @@
       style: {
         width: "192px",
         height: "288px",
-<<<<<<< HEAD
-        backgroundColor: "#1a237e",
-=======
-    
->>>>>>> 1d106405
+        backgroundColor: "#1a1a1a",
         color: "#fff",
         display: "flex",
         flexDirection: "column",
@@ -1610,10 +1600,7 @@
     style: {
       width: "192px",
       height: "288px",
-<<<<<<< HEAD
-      backgroundColor: "#1a237e",
-=======
->>>>>>> 1d106405
+      backgroundColor: "#1a1a1a",
       color: "#fff",
       display: "flex",
       flexDirection: "column",
